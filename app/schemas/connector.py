"""
Connector schemas.

This module defines the Pydantic schemas used to represent and validate
connector-related data in API responses and updates.

Schemas:
    - ConnectorResponse: Returned by the API when retrieving connector details.
    - ConnectorUpdate: Used when updating an existing connector.

These schemas ensure consistency and proper validation for data
exchanged between the frontend and the backend.
"""

from pydantic import BaseModel, Field
from typing import Optional, Literal
from app.models.connector import PortConfig, Endpoints

class ConnectorResponse(BaseModel):
    """
    Represents a connector object returned by the API.

    This schema defines the structure of connector data retrieved from
    the database or exposed through the REST API.

    Example:
        >>> connector = ConnectorResponse(
        ...     id="edc-provider-01",
        ...     name="EDC Provider",
        ...     type="provider",
        ...     state="running",
        ...     mode="managed",
        ...     ports=PortConfig(http=8181, management=9999, protocol=8282, control=9191, public=8182, version=1)
        ... )
        >>> print(connector.name)
        EDC Provider
    """

    id: str
    """Unique identifier of the connector."""

    name: str
    """Human-readable name of the connector."""

    description: Optional[str] = None
    """Optional description providing additional connector details."""

    type: Literal["provider", "consumer"]
    """Role of the connector in data exchange (`provider` or `consumer`)."""

    ports: Optional[PortConfig] = None
    """Port configuration details for the connector."""
    
    state: Literal["running", "stopped"]
    """Operational state of the connector (`running` or `stopped`)."""

    mode: Literal["managed", "remote"]
    """Indicates whether the connector runs locally (`managed`) or remotely (`remote`)."""

    endpoints_url: Optional[Endpoints] = None
    """Management and protocol endpoint URLs associated with the connector."""

    api_key: Optional[str] = None
<<<<<<< HEAD
    """Authentication key for the connector, if applicable."""
=======
    domain: Optional[str] = None
>>>>>>> dc04b16d

class ConnectorUpdate(BaseModel):
    """
    Represents the schema used to update existing connector configurations.

    All fields are optional to allow partial updates.

    Example:
        >>> update = ConnectorUpdate(
        ...     name="Updated Provider",
        ...     state="stopped",
        ...     mode="unmanaged"
        ... )
        >>> print(update.state)
        stopped
    """

    name: Optional[str]
    """Updated connector name."""

    description: Optional[str]
    """Updated description for the connector."""

    type: Optional[Literal["provider", "consumer"]]
    """Updated connector type (`provider` or `consumer`)."""

    ports: Optional[PortConfig]
    """Updated port configuration."""

    api_key: Optional[str] = None
    """Updated authentication key, if applicable."""

    state: Optional[Literal["running", "stopped"]]
    """Updated operational state (`running` or `stopped`)."""

    mode: Optional[Literal["managed", "unmanaged"]]
<<<<<<< HEAD
    """Updated deployment mode (`managed` or `unmanaged`)."""

    endpoints_url: Optional[Endpoints] = None
    """Updated management and protocol endpoint URLs."""
=======
    endpoints_url: Optional[Endpoints] = None
    domain: Optional[str] = None
>>>>>>> dc04b16d
<|MERGE_RESOLUTION|>--- conflicted
+++ resolved
@@ -61,11 +61,19 @@
     """Management and protocol endpoint URLs associated with the connector."""
 
     api_key: Optional[str] = None
-<<<<<<< HEAD
     """Authentication key for the connector, if applicable."""
-=======
+    
     domain: Optional[str] = None
->>>>>>> dc04b16d
+    """Public domain name of the connector.
+
+    Specifies the external hostname where the connector is accessible 
+    (e.g., ``edc-provider.mycompany.com``). This field is required when 
+    the connector is deployed on a remote server and must be reachable 
+    by other EDC connectors. 
+
+    For local environments or isolated testing, this field can be left 
+    empty or set to ``localhost``.
+    """ 
 
 class ConnectorUpdate(BaseModel):
     """
@@ -102,12 +110,19 @@
     """Updated operational state (`running` or `stopped`)."""
 
     mode: Optional[Literal["managed", "unmanaged"]]
-<<<<<<< HEAD
     """Updated deployment mode (`managed` or `unmanaged`)."""
 
     endpoints_url: Optional[Endpoints] = None
     """Updated management and protocol endpoint URLs."""
-=======
-    endpoints_url: Optional[Endpoints] = None
+
     domain: Optional[str] = None
->>>>>>> dc04b16d
+    """Public domain name of the connector.
+
+    Specifies the external hostname where the connector is accessible 
+    (e.g., ``edc-provider.mycompany.com``). This field is required when 
+    the connector is deployed on a remote server and must be reachable 
+    by other EDC connectors. 
+
+    For local environments or isolated testing, this field can be left 
+    empty or set to ``localhost``.
+    """ 